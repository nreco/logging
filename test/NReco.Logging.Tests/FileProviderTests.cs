--- conflicted
+++ resolved
@@ -171,7 +171,6 @@
 		}
 
 		[Fact]
-<<<<<<< HEAD
 		public void CreateDirectoryAutomaticallyIfConfigured()
 		{
 			
@@ -185,7 +184,52 @@
 					CreateDirectory = true
 				}));
 				
-=======
+				var logger = factory.CreateLogger("TEST");
+				logger.LogInformation("Line1");
+				factory.Dispose();
+
+				Assert.Equal(1, System.IO.File.ReadAllLines(tmpFile).Length);
+			}
+			finally
+			{
+				var directory = Path.GetDirectoryName(tmpFile);
+				if (Directory.Exists(directory))
+				{
+					Directory.Delete(directory, true);
+				}
+			}
+		}
+
+		[Fact]
+		public void DoesNotCreateDirectoryAutomaticallyWithDefault()
+		{
+			var tmpFile = Path.Combine(Path.GetTempPath(), Guid.NewGuid().ToString(), "testfile.log");
+			var directory = Path.GetDirectoryName(tmpFile);
+			try
+			{
+				var factory = new LoggerFactory();
+				bool directoryNotFoundThrown = false;
+				try
+				{
+					factory.AddProvider(new FileLoggerProvider(tmpFile));
+				}
+				catch (DirectoryNotFoundException)
+				{
+					directoryNotFoundThrown = true;
+				}
+				factory.Dispose();
+				Assert.True(directoryNotFoundThrown);
+				Assert.False(Directory.Exists(directory));
+			}
+			finally
+			{
+				if (Directory.Exists(directory))
+				{
+					Directory.Delete(directory, true);
+				}
+			}
+		}
+		[Fact]
 		public void ExpandEnvironmentVariables()
 		{
 			var tmpFileWithEnvironmentVariable = "%TEMP%\\" + Path.GetFileName(Path.GetTempFileName());
@@ -194,63 +238,18 @@
 			{
 				var factory = new LoggerFactory();
 				factory.AddProvider(new FileLoggerProvider(tmpFileWithEnvironmentVariable, false));
->>>>>>> 77c1986e
 				var logger = factory.CreateLogger("TEST");
 				logger.LogInformation("Line1");
 				factory.Dispose();
 
-<<<<<<< HEAD
-				Assert.Equal(1, System.IO.File.ReadAllLines(tmpFile).Length);
+				Assert.Equal(1, System.IO.File.ReadAllLines(expandedTmpFileName).Length);
 			}
 			finally
 			{
-				var directory = Path.GetDirectoryName(tmpFile);
-				if (Directory.Exists(directory))
-				{
-					Directory.Delete(directory, true);
-				}
-			}
-		}
-
-		[Fact]
-		public void DoesNotCreateDirectoryAutomaticallyWithDefault()
-		{
-			var tmpFile = Path.Combine(Path.GetTempPath(), Guid.NewGuid().ToString(), "testfile.log");
-			var directory = Path.GetDirectoryName(tmpFile);
-			try
-			{
-				var factory = new LoggerFactory();
-				bool directoryNotFoundThrown = false;
-				try
-				{
-					factory.AddProvider(new FileLoggerProvider(tmpFile));
-				}
-				catch (DirectoryNotFoundException)
-				{
-					directoryNotFoundThrown = true;
-				}
-				factory.Dispose();
-				Assert.True(directoryNotFoundThrown);
-				Assert.False(Directory.Exists(directory));
-			}
-			finally
-			{
-				if (Directory.Exists(directory))
-				{
-					Directory.Delete(directory, true);
-				}
-			}
-		}
-=======
-				Assert.Equal(1, System.IO.File.ReadAllLines(expandedTmpFileName).Length);
-			}
-			finally
-			{
 				System.IO.File.Delete(expandedTmpFileName);
 			}
 
 		}
 
->>>>>>> 77c1986e
 	}
 }